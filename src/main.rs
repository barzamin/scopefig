use std::{
    fs::{self, File},
    io::{BufWriter, Seek, Write},
    path::PathBuf,
};

<<<<<<< HEAD
#[derive(Debug)]
struct Ports {
    x: Port<AudioOut>,
    y: Port<AudioOut>,
    z: Port<AudioOut>,
}
=======
use anyhow::{anyhow, Result};
use hound::WavWriter;
use kv_log_macro as log;
use lyon_geom::{LineSegment, Point};
use lyon_path::Path;
use lyon_path::{iterator::Flattened, PathEvent};
use structopt::StructOpt;
use usvg::{prelude::*, Align, FitTo, Size, Transform, ViewBox};
>>>>>>> 05bfae8b

mod svg;

<<<<<<< HEAD
#[derive(Debug)]
struct RTProcess {
    ports: Ports,
    sample_rate: usize,
    frame_t: f64,
    t: f64,
=======
#[derive(Debug, StructOpt)]
struct Args {
    #[structopt(parse(from_os_str))]
    input: PathBuf,

    #[structopt(short, long, parse(from_os_str), default_value = "out.wav")]
    output: PathBuf,
>>>>>>> 05bfae8b
}

const F_s: u32 = 44_100; // Hz
const DRAW_VELOCITY: f32 = 50.; // units/s
                                  // const TRANSIT_VELOCITY: f32 = 40000.; // units/s
const TOLERANCE: f32 = 0.001;

fn draw_line(pts: &mut Vec<Point<f32>>, line: LineSegment<f32>) {
    log::debug!("emit line {:?}", line);

<<<<<<< HEAD
        for (x, y, z) in izip!(x_out.iter_mut(), y_out.iter_mut(), z_out.iter_mut()) {
            let t = self.t * 2. * std::f64::consts::PI * SCAN_RATE;

            let scl = (1.-0.2)-(self.t*2.*std::f64::consts::PI*0.5).cos()*0.2;

            *x = (scl*( 16.*t.sin().powi(3) )/18.) as f32;
            *y = (scl*( 13.*t.cos() - 5.*(2.*t).cos() - 2.*(3.*t).cos() - (4.*t).cos() )/18.) as f32;

            // *z = if (t % 1.) > 0.5 { 1.0 } else {0.0} as f32;
            *z = 0.;
=======
    let n_samples: usize = (F_s as f32 * line.length() / DRAW_VELOCITY).trunc() as usize;
    log::debug!("  drawing line with n_samples: {}", n_samples);
    for t in (0..n_samples).map(|i| i as f32 / n_samples as f32) {
        log::trace!("    generate pt t : {}, sample : {:?}", t, line.sample(t));
        pts.push(line.sample(t));
    }
}

fn write_wav<W>(wtr: W, pts: &[Point<f32>]) -> Result<(), hound::Error>
where
    W: Write + Seek,
{
    let spec = hound::WavSpec {
        channels: 2,
        sample_rate: F_s,
        bits_per_sample: 32,
        sample_format: hound::SampleFormat::Float,
    };
>>>>>>> 05bfae8b

    let mut wav_wtr = hound::WavWriter::new(wtr, spec)?;
    for _ in 0..10 {
        for pt in pts {
            wav_wtr.write_sample(pt.x)?;
            wav_wtr.write_sample(pt.y)?;
        }
    }
    wav_wtr.finalize()?;

    Ok(())
}

fn transform(
    base_txform: usvg::Transform,
    view_box: ViewBox,
    size: usvg::Size,
) -> lyon_geom::Transform<f32> {
    let scale = (2. / view_box.rect.width().max(view_box.rect.height())) as f32;
    log::debug!("scale: {}", scale);

    lyon_geom::Transform::<f32>::new(
        base_txform.a as f32,
        base_txform.b as f32,
        base_txform.c as f32,
        base_txform.d as f32,
        base_txform.e as f32,
        base_txform.f as f32,
    )
    .then_translate(lyon_geom::Vector::new(
        (-view_box.rect.width() / 2.) as f32,
        (-view_box.rect.height() / 2.) as f32,
    ))
    .then_scale(scale, scale)
}

fn main() -> Result<()> {
    femme::with_level(femme::LevelFilter::Trace);

<<<<<<< HEAD
    let ports = Ports::new(&client)?;

    let process_handler = RTProcess {
        ports,
        sample_rate: client.sample_rate(),
        frame_t: 1.0 / client.sample_rate() as f64,
        t: 0.0f64,
    };

    let notif_handler = NotifProcess {};
    let active_client = client.activate_async(notif_handler, process_handler)?;

    loop {
        std::thread::sleep(std::time::Duration::from_secs(10));
    }
    active_client.deactivate()?;
=======
    let args = Args::from_args();

    let opt = usvg::Options::default();
    let tree = usvg::Tree::from_file(args.input, &opt)?;

    let mut pts: Vec<Point<f32>> = vec![];

    let view_box = tree.svg_node().view_box;
    let size = tree.svg_node().size;
    log::info!("view_box: {:?}, size: {:?}", view_box, size);
    log::info!("{:?}", size.fit_view_box(&view_box));

    for node in tree.root().descendants() {
        if let usvg::NodeKind::Path(ref p) = *node.borrow() {
            log::debug!("handling node {:?}", node);
            let mut txform = transform(node.transform(), view_box, size);
            println!("txform: {:?}", txform);
            let flattened = Flattened::new(TOLERANCE, svg::convert_path(p));
            for evt in flattened {
                log::trace!(" -> {:?}", evt);
                match evt {
                    lyon_path::Event::Begin { at } => {
                        // slew at full speed to point
                        if let Some(last) = pts.last() {
                        } else {
                        }
                        pts.push(txform.transform_point(at));
                    }
                    lyon_path::Event::End { last, first, close } => {
                        if close {
                            let line = LineSegment {
                                from: txform.transform_point(last),
                                to: txform.transform_point(first),
                            };
                            draw_line(&mut pts, line);
                        }
                    }
                    lyon_path::Event::Line { from, to } => {
                        let line = LineSegment {
                            from: txform.transform_point(from),
                            to: txform.transform_point(to),
                        };
                        draw_line(&mut pts, line);
                    }
                    _ => {
                        log::warn!("unsupported path element {:?}", evt);
                    }
                }
            }
        }
    }

    write_wav(BufWriter::new(File::create(args.output)?), &pts)?;
>>>>>>> 05bfae8b

    Ok(())
}<|MERGE_RESOLUTION|>--- conflicted
+++ resolved
@@ -4,14 +4,6 @@
     path::PathBuf,
 };
 
-<<<<<<< HEAD
-#[derive(Debug)]
-struct Ports {
-    x: Port<AudioOut>,
-    y: Port<AudioOut>,
-    z: Port<AudioOut>,
-}
-=======
 use anyhow::{anyhow, Result};
 use hound::WavWriter;
 use kv_log_macro as log;
@@ -20,18 +12,9 @@
 use lyon_path::{iterator::Flattened, PathEvent};
 use structopt::StructOpt;
 use usvg::{prelude::*, Align, FitTo, Size, Transform, ViewBox};
->>>>>>> 05bfae8b
 
 mod svg;
 
-<<<<<<< HEAD
-#[derive(Debug)]
-struct RTProcess {
-    ports: Ports,
-    sample_rate: usize,
-    frame_t: f64,
-    t: f64,
-=======
 #[derive(Debug, StructOpt)]
 struct Args {
     #[structopt(parse(from_os_str))]
@@ -39,7 +22,6 @@
 
     #[structopt(short, long, parse(from_os_str), default_value = "out.wav")]
     output: PathBuf,
->>>>>>> 05bfae8b
 }
 
 const F_s: u32 = 44_100; // Hz
@@ -50,18 +32,6 @@
 fn draw_line(pts: &mut Vec<Point<f32>>, line: LineSegment<f32>) {
     log::debug!("emit line {:?}", line);
 
-<<<<<<< HEAD
-        for (x, y, z) in izip!(x_out.iter_mut(), y_out.iter_mut(), z_out.iter_mut()) {
-            let t = self.t * 2. * std::f64::consts::PI * SCAN_RATE;
-
-            let scl = (1.-0.2)-(self.t*2.*std::f64::consts::PI*0.5).cos()*0.2;
-
-            *x = (scl*( 16.*t.sin().powi(3) )/18.) as f32;
-            *y = (scl*( 13.*t.cos() - 5.*(2.*t).cos() - 2.*(3.*t).cos() - (4.*t).cos() )/18.) as f32;
-
-            // *z = if (t % 1.) > 0.5 { 1.0 } else {0.0} as f32;
-            *z = 0.;
-=======
     let n_samples: usize = (F_s as f32 * line.length() / DRAW_VELOCITY).trunc() as usize;
     log::debug!("  drawing line with n_samples: {}", n_samples);
     for t in (0..n_samples).map(|i| i as f32 / n_samples as f32) {
@@ -80,7 +50,6 @@
         bits_per_sample: 32,
         sample_format: hound::SampleFormat::Float,
     };
->>>>>>> 05bfae8b
 
     let mut wav_wtr = hound::WavWriter::new(wtr, spec)?;
     for _ in 0..10 {
@@ -120,24 +89,6 @@
 fn main() -> Result<()> {
     femme::with_level(femme::LevelFilter::Trace);
 
-<<<<<<< HEAD
-    let ports = Ports::new(&client)?;
-
-    let process_handler = RTProcess {
-        ports,
-        sample_rate: client.sample_rate(),
-        frame_t: 1.0 / client.sample_rate() as f64,
-        t: 0.0f64,
-    };
-
-    let notif_handler = NotifProcess {};
-    let active_client = client.activate_async(notif_handler, process_handler)?;
-
-    loop {
-        std::thread::sleep(std::time::Duration::from_secs(10));
-    }
-    active_client.deactivate()?;
-=======
     let args = Args::from_args();
 
     let opt = usvg::Options::default();
@@ -191,7 +142,6 @@
     }
 
     write_wav(BufWriter::new(File::create(args.output)?), &pts)?;
->>>>>>> 05bfae8b
 
     Ok(())
 }